--- conflicted
+++ resolved
@@ -19,11 +19,7 @@
     <parent>
         <groupId>org.apache.nifi</groupId>
         <artifactId>nifi-mongodb-bundle</artifactId>
-<<<<<<< HEAD
-        <version>1.9.2-SNAPSHOT</version>
-=======
         <version>1.9.3-SNAPSHOT</version>
->>>>>>> 4255528a
     </parent>
 
     <artifactId>nifi-mongodb-client-service-api-nar</artifactId>
@@ -33,21 +29,13 @@
 	    <dependency>
             <groupId>org.apache.nifi</groupId>
             <artifactId>nifi-standard-services-api-nar</artifactId>
-<<<<<<< HEAD
-            <version>1.9.2-SNAPSHOT</version>
-=======
             <version>1.9.3-SNAPSHOT</version>
->>>>>>> 4255528a
 	        <type>nar</type>
         </dependency>
         <dependency>
             <groupId>org.apache.nifi</groupId>
             <artifactId>nifi-mongodb-client-service-api</artifactId>
-<<<<<<< HEAD
-	        <version>1.9.2-SNAPSHOT</version>
-=======
 	        <version>1.9.3-SNAPSHOT</version>
->>>>>>> 4255528a
             <scope>compile</scope>
         </dependency>
     </dependencies>
