<?xml version="1.0" encoding="UTF-8"?>
<!-- Licensed to the Apache Software Foundation (ASF) under one or more contributor 
license agreements. See the NOTICE file distributed with this work for additional 
information regarding copyright ownership. The ASF licenses this file to 
You under the Apache License, Version 2.0 (the "License"); you may not use 
this file except in compliance with the License. You may obtain a copy of 
the License at http://www.apache.org/licenses/LICENSE-2.0 Unless required 
by applicable law or agreed to in writing, software distributed under the 
License is distributed on an "AS IS" BASIS, WITHOUT WARRANTIES OR CONDITIONS 
OF ANY KIND, either express or implied. See the License for the specific 
language governing permissions and limitations under the License. -->
<project xmlns="http://maven.apache.org/POM/4.0.0" xmlns:xsi="http://www.w3.org/2001/XMLSchema-instance" xsi:schemaLocation="http://maven.apache.org/POM/4.0.0 http://maven.apache.org/xsd/maven-4.0.0.xsd">
    <modelVersion>4.0.0</modelVersion>
    <parent>
        <groupId>org.apache.nifi</groupId>
        <artifactId>nifi-registry-bundle</artifactId>
<<<<<<< HEAD
        <version>1.9.2-SNAPSHOT</version>
=======
        <version>1.9.3-SNAPSHOT</version>
>>>>>>> 4255528a
    </parent>
    <artifactId>nifi-registry-service</artifactId>
    <packaging>jar</packaging>
    <dependencies>
        <dependency>
            <groupId>org.apache.nifi</groupId>
            <artifactId>nifi-schema-registry-service-api</artifactId>
        </dependency>
        <dependency>
            <groupId>org.apache.nifi</groupId>
            <artifactId>nifi-record-serialization-service-api</artifactId>
        </dependency>
        <dependency>
            <groupId>org.apache.nifi</groupId>
            <artifactId>nifi-record</artifactId>
        </dependency>
        <dependency>
            <groupId>org.apache.nifi</groupId>
            <artifactId>nifi-avro-record-utils</artifactId>
<<<<<<< HEAD
            <version>1.9.2-SNAPSHOT</version>
=======
            <version>1.9.3-SNAPSHOT</version>
>>>>>>> 4255528a
        </dependency>
        <dependency>
            <groupId>org.apache.nifi</groupId>
            <artifactId>nifi-api</artifactId>
        </dependency>
        <dependency>
            <groupId>org.apache.nifi</groupId>
            <artifactId>nifi-utils</artifactId>
<<<<<<< HEAD
            <version>1.9.2-SNAPSHOT</version>
=======
            <version>1.9.3-SNAPSHOT</version>
>>>>>>> 4255528a
        </dependency>
        <dependency>
            <groupId>org.apache.commons</groupId>
            <artifactId>commons-lang3</artifactId>
            <version>3.8.1</version>
        </dependency>
        <dependency>
            <groupId>commons-io</groupId>
            <artifactId>commons-io</artifactId>
            <version>2.6</version>
        </dependency>
    </dependencies>
</project><|MERGE_RESOLUTION|>--- conflicted
+++ resolved
@@ -14,11 +14,7 @@
     <parent>
         <groupId>org.apache.nifi</groupId>
         <artifactId>nifi-registry-bundle</artifactId>
-<<<<<<< HEAD
-        <version>1.9.2-SNAPSHOT</version>
-=======
         <version>1.9.3-SNAPSHOT</version>
->>>>>>> 4255528a
     </parent>
     <artifactId>nifi-registry-service</artifactId>
     <packaging>jar</packaging>
@@ -38,11 +34,7 @@
         <dependency>
             <groupId>org.apache.nifi</groupId>
             <artifactId>nifi-avro-record-utils</artifactId>
-<<<<<<< HEAD
-            <version>1.9.2-SNAPSHOT</version>
-=======
             <version>1.9.3-SNAPSHOT</version>
->>>>>>> 4255528a
         </dependency>
         <dependency>
             <groupId>org.apache.nifi</groupId>
@@ -51,11 +43,7 @@
         <dependency>
             <groupId>org.apache.nifi</groupId>
             <artifactId>nifi-utils</artifactId>
-<<<<<<< HEAD
-            <version>1.9.2-SNAPSHOT</version>
-=======
             <version>1.9.3-SNAPSHOT</version>
->>>>>>> 4255528a
         </dependency>
         <dependency>
             <groupId>org.apache.commons</groupId>
